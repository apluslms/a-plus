# A+
<<<<<<< HEAD
from views import login, home, privacy, verify_credentials
=======
from views import login, home, privacy #, verify_credentials
# from oauth_provider.views import protected_resource_example
>>>>>>> 8232e18b

# Django
from django.conf.urls import patterns, url, include
from django.contrib import admin
from django.conf import settings

admin.autodiscover()

urlpatterns = patterns('',
<<<<<<< HEAD
    # A view for returning credentials through OAuth authentication. Unnecessary?
    url(r'^account/verify_credentials.json$', verify_credentials),
=======
    # OAuth plus
    # url(r'^oauth/', include('oauth_provider.urls')),
    # url(r'^oauth/photo/$', protected_resource_example, name='oauth_example'),

    # A view for returning credentials through OAuth authentication
    # url(r'^account/verify_credentials.json$', verify_credentials),
>>>>>>> 8232e18b

    # A+
    (r'^$', home),
    url(r'^privacy-policy(?:.html)?$', privacy, name="privacy_policy"),

    (r'^exercise/', include('exercise.urls')),
    (r'^course/', include('course.urls')),
    (r'^api/', include('api_urls')),
    (r'^userprofile/', include('userprofile.urls')),
    (r'^apps/', include('apps.urls')),
    (r'^oembed/', include('oembed.urls')),
    (r'^external/', include('external_services.urls')),

    # Uncomment the admin/doc line below and add 'django.contrib.admindocs'
    # to INSTALLED_APPS to enable admin documentation:
    # (r'^admin/doc/', include('django.contrib.admindocs.urls')),

    # Shibboleth
    (r'^shibboleth/', include('django_shibboleth.urls')),

    # Django:
    (r'^admin/', include(admin.site.urls)),
    (r'^accounts/login/$', login),
    url(r'^accounts/logout/$', "django.contrib.auth.views.logout", {"template_name": "aaltoplus/logout.html"},
        name="logout"),
)

urlpatterns += patterns('',
    (r'^comments/', include('django.contrib.comments.urls')),
)

if settings.DEBUG:
    urlpatterns += patterns('',
        url(r'^media/(?P<path>.*)$', 'django.views.static.serve', {
            'document_root': settings.MEDIA_ROOT,
        }),

        url(r'^static/(?P<path>.*)$', 'django.views.static.serve', {
            'document_root': settings.STATIC_ROOT,
        }),
   )<|MERGE_RESOLUTION|>--- conflicted
+++ resolved
@@ -1,10 +1,6 @@
 # A+
-<<<<<<< HEAD
-from views import login, home, privacy, verify_credentials
-=======
 from views import login, home, privacy #, verify_credentials
 # from oauth_provider.views import protected_resource_example
->>>>>>> 8232e18b
 
 # Django
 from django.conf.urls import patterns, url, include
@@ -14,17 +10,12 @@
 admin.autodiscover()
 
 urlpatterns = patterns('',
-<<<<<<< HEAD
-    # A view for returning credentials through OAuth authentication. Unnecessary?
-    url(r'^account/verify_credentials.json$', verify_credentials),
-=======
     # OAuth plus
     # url(r'^oauth/', include('oauth_provider.urls')),
     # url(r'^oauth/photo/$', protected_resource_example, name='oauth_example'),
 
     # A view for returning credentials through OAuth authentication
     # url(r'^account/verify_credentials.json$', verify_credentials),
->>>>>>> 8232e18b
 
     # A+
     (r'^$', home),
