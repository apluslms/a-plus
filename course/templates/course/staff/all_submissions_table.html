--- conflicted
+++ resolved
@@ -66,97 +66,50 @@
 		<tbody>
 			{% for summary in submission_data %}
 			<tr id="summary.submission-{{ summary.submission.id }}">
-<<<<<<< HEAD
-					<td>
-						{% profiles summary.submitters instance summary.is_teacher %}
-					</td>
-					<td data-datetime="{{ summary.submission.submission_time|date:'Y-m-d H:i:s' }}">
-							{{ summary.submission.submission_time|date:'DATETIME_SECONDS_FORMAT' }}
-							{% if summary.submission.late_penalty_applied %}
-							<span class="badge text-bg-warning">
-									{% blocktranslate trimmed with percent=summary.submission.late_penalty_applied|percent %}
-										LATE_W_PENALTY -- {{ percent }}
-									{% endblocktranslate %}
-							</span>
-							{% endif %}
-					</td>
-					<td>
-						{{ summary.submission.status|submission_status }}
-					</td>
-					<td>
-						{% format_points summary.submission.grade True True %}
-					</td>
-					<td id="submission_tags">
-						{% for tagging in summary.submission.submission_taggings.all %}
-							{{ tagging.tag|colortag }}
-						{% endfor %}
-					</td>
-					<td>
-						{% if summary.submission.grader %}
-								<span class="gi-check"></span>
-								{% translate "YES" %}
-						{% else %}
-								<span class="gi-x"></span>
-								{% translate "NO" %}
-						{% endif %}
-					</td>
-					<td>
-						<a href="{{ summary.submission|url:'submission-inspect' }}" class="aplus-button--secondary aplus-button--xs">
-							<span class="gi-zoom-in" aria-hidden="true"></span>
-							{% translate "INSPECT" %}
-						</a>
-					</td>
-					<td>
-						<a href="{{ summary.exercise|url }}">
-							{{ summary.exercise | parse_localization }}
-						</a>
-					</td>
-=======
-				<td>
-					{% profiles summary.submission.submitters.all instance summary.is_teacher %}
-				</td>
-				<td data-datetime="{{ summary.submission.submission_time|date:'Y-m-d H:i:s' }}">
-					{{ summary.submission.submission_time|date:'DATETIME_SECONDS_FORMAT' }}
-					{% if summary.submission.late_penalty_applied %}
-					<span class="label label-warning">
-						{% blocktranslate trimmed with percent=summary.submission.late_penalty_applied|percent %}
-						LATE_W_PENALTY -- {{ percent }}
-						{% endblocktranslate %}
-					</span>
-					{% endif %}
-				</td>
-				<td>
-					{{ summary.submission.status|submission_status }}
-				</td>
-				<td>
-					{% format_points summary.submission.grade True True %}
-				</td>
-				<td id="submission_tags">
-					{% for tagging in summary.submission.submission_taggings.all %}
-					{{ tagging.tag|colortag }}
-					{% endfor %}
-				</td>
-				<td>
-					{% if summary.submission.grader %}
-					<span class="glyphicon glyphicon-ok"></span>
-					{% translate "YES" %}
-					{% else %}
-					<span class="glyphicon glyphicon-remove"></span>
-					{% translate "NO" %}
-					{% endif %}
-				</td>
-				<td>
-				<a href="{{ summary.submission|url:'submission-inspect' }}" class="aplus-button--secondary aplus-button--xs">
-					<span class="glyphicon glyphicon-zoom-in" aria-hidden="true"></span>
-					{% translate "INSPECT" %}
-				</a>
-				</td>
-				<td>
-					<a href="{{ summary.exercise|url }}">
-						{{ summary.exercise | parse_localization }}
-					</a>
-				</td>
->>>>>>> d76e2aa5
+        <td>
+          {% profiles summary.submission.submitters.all instance summary.is_teacher %}
+        </td>
+        <td data-datetime="{{ summary.submission.submission_time|date:'Y-m-d H:i:s' }}">
+          {{ summary.submission.submission_time|date:'DATETIME_SECONDS_FORMAT' }}
+          {% if summary.submission.late_penalty_applied %}
+          <span class="badge text-bg-warning">
+            {% blocktranslate trimmed with percent=summary.submission.late_penalty_applied|percent %}
+              LATE_W_PENALTY -- {{ percent }}
+            {% endblocktranslate %}
+          </span>
+          {% endif %}
+        </td>
+        <td>
+          {{ summary.submission.status|submission_status }}
+        </td>
+        <td>
+          {% format_points summary.submission.grade True True %}
+        </td>
+        <td id="submission_tags">
+          {% for tagging in summary.submission.submission_taggings.all %}
+            {{ tagging.tag|colortag }}
+          {% endfor %}
+        </td>
+        <td>
+          {% if summary.submission.grader %}
+            <span class="gi-check"></span>
+            {% translate "YES" %}
+          {% else %}
+            <span class="gi-x"></span>
+            {% translate "NO" %}
+          {% endif %}
+        </td>
+        <td>
+          <a href="{{ summary.submission|url:'submission-inspect' }}" class="aplus-button--secondary aplus-button--xs">
+            <span class="gi-zoom-in" aria-hidden="true"></span>
+            {% translate "INSPECT" %}
+          </a>
+        </td>
+        <td>
+          <a href="{{ summary.exercise|url }}">
+            {{ summary.exercise | parse_localization }}
+          </a>
+        </td>
 			</tr>
 			{% empty %}
 			<tr>
