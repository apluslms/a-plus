from django.conf import settings
from django.conf.urls import url, include
from rest_framework_extensions.routers import ExtendedDefaultRouter

import userprofile.api.views, \
       course.api.views
from exercise.api.views import *
import exercise.api.views

<<<<<<< HEAD
=======

>>>>>>> 2c45c415
api = ExtendedDefaultRouter()

api.register(r'users',
             userprofile.api.views.UserViewSet,
             base_name='user')

<<<<<<< HEAD
=======
with api.register(r'exercises',
                    exercise.api.views.ExerciseViewSet,
                    base_name='exercise') as exercises:
    exercises.register(r'submissions',
                        exercise.api.views.ExerciseSubmissionsViewSet,
                        base_name='exercise-submissions')

>>>>>>> 2c45c415
with api.register(r'courses',
                  course.api.views.CourseViewSet,
                  base_name='course') as courses:
    courses.register(r'exercises',
                     course.api.views.CourseExercisesViewSet,
                     base_name='course-exercises')
    courses.register(r'students',
                     course.api.views.CourseStudentsViewSet,
                     base_name='course-students')

urlpatterns = [
    url(r'^', include(api.urls, namespace='api')),
<<<<<<< HEAD
    url(r'^learningobject/$', LearningObjectList.as_view()),
    url(r'^submission/$', SubmissionList.as_view()),
=======

    url(r'^me', userprofile.api.views.MeDetail.as_view()),
>>>>>>> 2c45c415

    # For login/logout etc. pages in Django REST Framework
    url(r'^api-auth/', include('rest_framework.urls',
                               namespace='rest_framework')),
]

if settings.DEBUG:
    print(" API URLS:")
    for url in api.urls:
        print("  - %r" % (url,))<|MERGE_RESOLUTION|>--- conflicted
+++ resolved
@@ -7,18 +7,13 @@
 from exercise.api.views import *
 import exercise.api.views
 
-<<<<<<< HEAD
-=======
 
->>>>>>> 2c45c415
 api = ExtendedDefaultRouter()
 
 api.register(r'users',
              userprofile.api.views.UserViewSet,
              base_name='user')
 
-<<<<<<< HEAD
-=======
 with api.register(r'exercises',
                     exercise.api.views.ExerciseViewSet,
                     base_name='exercise') as exercises:
@@ -26,7 +21,6 @@
                         exercise.api.views.ExerciseSubmissionsViewSet,
                         base_name='exercise-submissions')
 
->>>>>>> 2c45c415
 with api.register(r'courses',
                   course.api.views.CourseViewSet,
                   base_name='course') as courses:
@@ -39,13 +33,8 @@
 
 urlpatterns = [
     url(r'^', include(api.urls, namespace='api')),
-<<<<<<< HEAD
-    url(r'^learningobject/$', LearningObjectList.as_view()),
-    url(r'^submission/$', SubmissionList.as_view()),
-=======
 
     url(r'^me', userprofile.api.views.MeDetail.as_view()),
->>>>>>> 2c45c415
 
     # For login/logout etc. pages in Django REST Framework
     url(r'^api-auth/', include('rest_framework.urls',
