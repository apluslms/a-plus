# Default settings for a-plus Django project.
# You should create local_settings.py in the same directory to override necessary settings
import os, sys

# Lines for Celery. Disabled until actually needed
# import djcelery
# djcelery.setup_loader()

# Returns the path to given filename
def get_path(filename):
    return os.path.join(os.path.dirname(__file__), filename)

DEBUG = True
TEMPLATE_DEBUG = DEBUG

ALLOWED_HOSTS = []

# This URL is used when building absolute URLs to this service
# Must be overridden in local_settings.py for deployment
BASE_URL = "http://localhost:8000"

# Make this unique, and don't share it with anybody.
# Must be overridden in local_settings.py for deployment
SECRET_KEY = '&lr5&01mgf9+=!7%rz1&0pfff&oy_uy(8%c8&l+c(kxt&=u87d'

DATABASES = {
    'default': {
        'ENGINE': 'django.db.backends.sqlite3',  # Add 'postgresql_psycopg2', 'postgresql', 'mysql', 'sqlite3' or 'oracle'.
        'NAME': get_path('aplus.db'),            # Or path to database file if using sqlite3.
        'USER': '',                      # Not used with sqlite3.
        'PASSWORD': '',                  # Not used with sqlite3.
        'HOST': '',                      # Set to empty string for localhost. Not used with sqlite3.
        'PORT': '',                      # Set to empty string for default. Not used with sqlite3.
    }
}

ADMINS = (
    # ('Your Name', 'your_email@domain.com'),
)

MANAGERS = ADMINS

# Local time zone for this installation. Choices can be found here:
# http://en.wikipedia.org/wiki/List_of_tz_zones_by_name
# although not all choices may be available on all operating systems.
# If running in a Windows environment this must be set to the same as your
# system time zone.
TIME_ZONE = 'Europe/Helsinki'
# Datetimes will be unaware of timezone
USE_TZ = False

# Language code for this installation. All choices can be found here:
# http://www.i18nguy.com/unicode/language-identifiers.html
LANGUAGE_CODE = 'en-us'

SITE_ID = 1

# If you set this to False, Django will make some optimizations so as not
# to load the internationalization machinery.
USE_I18N = True

# TODO: Should this be used?
# USE_L10N = True

# Absolute path to the directory that holds media.
# Example: "/home/media/media.lawrence.com/"
MEDIA_ROOT = get_path("media/")

# URL that handles the media served from MEDIA_ROOT. Make sure to use a
# trailing slash if there is a path component (optional in other cases).
# Examples: "http://media.lawrence.com", "http://example.com/media/"
MEDIA_URL = '/media/'

# Absolute path to the directory static files should be collected to.
# Don't put anything in this directory yourself; store your static files
# in apps' "static/" subdirectories and in STATICFILES_DIRS.
# Example: "/home/media/media.lawrence.com/static/"
STATIC_ROOT = get_path("static/")

# URL prefix for static files.
# Example: "http://media.lawrence.com/static/"
STATIC_URL = '/static/'

# Additional locations of static files
STATICFILES_DIRS = (
    get_path('assets'),
    # Put strings here, like "/home/html/static" or "C:/www/django/static".
    # Always use forward slashes, even on Windows.
    # Don't forget to use absolute paths, not relative paths.
)

# URL prefix for admin media -- CSS, JavaScript and images. Make sure to use a
# trailing slash.
# Examples: "http://foo.com/media/", "/media/".
ADMIN_MEDIA_PREFIX = '/static/admin/'

# List of finder classes that know how to find static files in
# various locations.
STATICFILES_FINDERS = (
    'django.contrib.staticfiles.finders.FileSystemFinder',
    'django.contrib.staticfiles.finders.AppDirectoriesFinder',
#    'django.contrib.staticfiles.finders.DefaultStorageFinder',
)

# List of callables that know how to import templates from various sources.
TEMPLATE_LOADERS = (
    'django.template.loaders.filesystem.Loader',
    'django.template.loaders.app_directories.Loader',
#     'django.template.loaders.eggs.load_template_source',
)

# Cache backends
CACHES = {
    'default': {
        'BACKEND': 'django.core.cache.backends.db.DatabaseCache',
        'LOCATION': 'django_db_cache',
    }
}

MIDDLEWARE_CLASSES = (
    'django.middleware.common.CommonMiddleware',
    'django.contrib.sessions.middleware.SessionMiddleware',
    'django.middleware.csrf.CsrfViewMiddleware',
    'django.contrib.auth.middleware.AuthenticationMiddleware',
    'django.contrib.auth.middleware.SessionAuthenticationMiddleware',
    'userprofile.middleware.StudentGroupMiddleware',
    'django.contrib.messages.middleware.MessageMiddleware',
    'lib.middleware.SqlInjectionMiddleware',
    'django.middleware.clickjacking.XFrameOptionsMiddleware',
)

TEMPLATE_CONTEXT_PROCESSORS = (
    "django.contrib.auth.context_processors.auth",
    "django.core.context_processors.debug",
    "django.core.context_processors.i18n",
    "django.core.context_processors.media",
    "django.core.context_processors.static",
    "django.contrib.messages.context_processors.messages",
    "userprofile.context_processors.student_group",
)

ROOT_URLCONF = 'urls'

TEMPLATE_DIRS = (
    get_path('templates'),
    # Put strings here, like "/home/html/django_templates" or "C:/www/django/templates".
    # Always use forward slashes, even on Windows.
    # Don't forget to use absolute paths, not relative paths.
)

INSTALLED_APPS = (
    # Django applications
    'django.contrib.auth',
    'django.contrib.staticfiles',
    'django.contrib.contenttypes',
    'django.contrib.sessions',
    'django.contrib.messages',
    'django.contrib.admin',

    # Third party applications
    'oauth_provider',
    'django_shibboleth', #for shibboleth logins
    'tastypie',

    # First party applications
    'exercise',
    'course',
    'inheritance',
    'userprofile',
    'apps',
    'oembed',
    'notification',
    'external_services',
)

# OAuth settings
OAUTH_AUTHORIZE_VIEW = 'oauth_provider.custom_views.oauth_authorize'

LOGIN_REDIRECT_URL = "/"

AUTH_PROFILE_MODULE = 'userprofile.UserProfile'

FILE_UPLOAD_HANDLERS = (
    #"django.core.files.uploadhandler.MemoryFileUploadHandler",
    "django.core.files.uploadhandler.TemporaryFileUploadHandler",
)


# Shibboleth settings
SHIB_ATTRIBUTE_MAP = {
    "HTTP_SHIB_IDENTITY_PROVIDER": (True, "idp"),
    "SHIB_eppn": (True, "eppn"),
    "HTTP_SHIB_CN": (False, "cn"),
    "HTTP_SHIB_DISPLAYNAME": (False, "first_name"),
    "HTTP_SHIB_SN": (False, "last_name"),
    #"HTTP_SHIB_AALTOID": (False, "student_id"),
    "HTTP_SHIB_SCHACPERSONALUNIQUECODE": (False, "student_id"),
    "HTTP_SHIB_MAIL": (False, "email")
}
SHIB_USERNAME = "eppn"
SHIB_EMAIL = "email"
SHIB_FIRST_NAME = "first_name"
SHIB_LAST_NAME = "last_name"


<<<<<<< HEAD
if 'test' in sys.argv[1:]:
    # TODO: Is it OK that USE_TZ is only True when running tests
    USE_TZ = True
    DEBUG = False
    TEMPLATE_DEBUG = False


# Unit test XML-reporting #TODO fix with python3
#TEST_RUNNER = "xmlrunner.extra.djangotestrunner.XMLTestRunner"
#TEST_OUTPUT_VERBOSE = True
#TEST_OUTPUT_DESCRIPTIONS = True
#TEST_OUTPUT_DIR = "xmlrunner"
=======
# Unit test XML-reporting
TEST_RUNNER = "xmlrunner.extra.djangotestrunner.XMLTestRunner"
TEST_OUTPUT_VERBOSE = True
TEST_OUTPUT_DESCRIPTIONS = True
TEST_OUTPUT_DIR = "xmlrunner"
>>>>>>> ac77d3ef

# Overrides and appends settings defined in local_settings.py
try:
    from local_settings import *
except ImportError:
    pass<|MERGE_RESOLUTION|>--- conflicted
+++ resolved
@@ -203,26 +203,13 @@
 SHIB_LAST_NAME = "last_name"
 
 
-<<<<<<< HEAD
-if 'test' in sys.argv[1:]:
-    # TODO: Is it OK that USE_TZ is only True when running tests
-    USE_TZ = True
-    DEBUG = False
-    TEMPLATE_DEBUG = False
-
-
-# Unit test XML-reporting #TODO fix with python3
+#TODO fix with python3
+# Unit test XML-reporting
 #TEST_RUNNER = "xmlrunner.extra.djangotestrunner.XMLTestRunner"
 #TEST_OUTPUT_VERBOSE = True
 #TEST_OUTPUT_DESCRIPTIONS = True
 #TEST_OUTPUT_DIR = "xmlrunner"
-=======
-# Unit test XML-reporting
-TEST_RUNNER = "xmlrunner.extra.djangotestrunner.XMLTestRunner"
-TEST_OUTPUT_VERBOSE = True
-TEST_OUTPUT_DESCRIPTIONS = True
-TEST_OUTPUT_DIR = "xmlrunner"
->>>>>>> ac77d3ef
+
 
 # Overrides and appends settings defined in local_settings.py
 try:
