--- conflicted
+++ resolved
@@ -27,18 +27,11 @@
     Add the details of a user.
     """
 
-<<<<<<< HEAD
-=======
     courses = serializers.SerializerMethodField('list_courses')
->>>>>>> 2c45c415
     first_name = serializers.CharField(source='user.first_name')
     last_name = serializers.CharField(source='user.last_name')
     email = serializers.CharField(source='user.email')
 
-<<<<<<< HEAD
-    class Meta(UserBriefSerialiser.Meta):
-        fields = UserBriefSerialiser.Meta.fields + (
-=======
     def list_courses(self, userinstance):
       # Get courses where the user is enrolled
       enrolled_courses = []
@@ -55,7 +48,6 @@
     class Meta(UserBriefSerialiser.Meta):
         fields = UserBriefSerialiser.Meta.fields + (
             'courses',
->>>>>>> 2c45c415
             'student_id',
             'first_name',
             'last_name',
