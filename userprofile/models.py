--- conflicted
+++ resolved
@@ -42,12 +42,9 @@
         from course.models import CourseInstance
         return CourseInstance.objects.filter( Q(assistants__id=self.id) | Q(course__teachers__id=self.id) )
 
-<<<<<<< HEAD
-=======
     def is_staff(self):
         return self.user.is_staff or self.user.is_superuser
     
->>>>>>> 7ca2926a
     class Meta:
         ordering            = ['id']
 
