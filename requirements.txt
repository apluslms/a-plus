# Usage: pip install -r requirements.txt
beautifulsoup4 ~= 4.9.3
Django ~= 4.2.3
django-bootstrap-form ~= 3.4
django-html5-colorfield >= 2.0, < 3
django-settingsdict ~= 1.1.1
djangorestframework ~= 3.14.0
djangorestframework-csv ~= 2.1.0
git+https://github.com/apluslms/drf-extensions.git@reimplement_nested_routes_v6#egg=drf_extensions==0.8.0.dev1
git+https://github.com/apluslms/django-essentials.git@1.6.0#egg=django-essentials==1.6.0
git+https://github.com/apluslms/js-jquery-toggle.git@1.1.0#egg=js-jquery-toggle-django==1.1.0&subdirectory=django
git+https://github.com/apluslms/django-colortag.git@2.4.0#egg=django-colortag==2.4.0
feedparser ~= 6.0.2
html5lib ~= 1.1
lxml >= 4.6.3, < 5
# NOTE: Change version number in requirements_prod.txt if updated
#lz4 ~= 4.3.2
cachetools ~= 4.2.1
icalendar ~= 4.0.7
oauthlib ~= 3.2.1
jwcrypto ~= 1.5.0
Pillow >= 9.0.0
python-dateutil ~= 2.8.1
social-auth-app-django >= 5.0.0, < 6
social-auth-core >= 4.1.0, < 5
reportlab >= 3.5.0, < 4
requests >= 2.25.1, < 3
unittest-xml-reporting >= 3.0.4, < 4
markdown ~= 3.3.4
aplus-auth ~= 0.2.0
celery >= 5.2.1, < 6
redis >= 4
binaryornot ~= 0.4.4
django-model-utils ~= 4.2.0
format_cef ~= 0.0.4
PyLTI1p3 ~= 2.0.0
<<<<<<< HEAD
pytz ~= 2024.1
=======
Faker ~= 18.11.1
>>>>>>> 3b0f56f0
<|MERGE_RESOLUTION|>--- conflicted
+++ resolved
@@ -34,8 +34,5 @@
 django-model-utils ~= 4.2.0
 format_cef ~= 0.0.4
 PyLTI1p3 ~= 2.0.0
-<<<<<<< HEAD
 pytz ~= 2024.1
-=======
-Faker ~= 18.11.1
->>>>>>> 3b0f56f0
+Faker ~= 18.11.1