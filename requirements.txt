--- conflicted
+++ resolved
@@ -25,10 +25,6 @@
 
 # Required to run browser tests.
 #selenium
-<<<<<<< HEAD
-#nose
-=======
 #pyvirtualdisplay
 #nose
-#coverage
->>>>>>> ec36d99f
+#coverage