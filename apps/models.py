--- conflicted
+++ resolved
@@ -45,13 +45,8 @@
 
     # A Plugin can be tied to an OAuth consumer, which makes it possible to sign requests
     # with secret keys between this service and the consumer service.
-<<<<<<< HEAD
     oauth_consumer      = models.ForeignKey(Consumer, null=True, blank=True) #TODO new consumer class?
-    
-=======
-    oauth_consumer      = models.ForeignKey(Consumer, null=True, blank=True)
-
->>>>>>> 12b90010
+
     class Meta:
         abstract        = True
 
