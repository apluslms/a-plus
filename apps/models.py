"""
Plugins and tabs make it possible to customize the behavior and appearance of pages in this
system. Plugins are rendered as small "boxes" on the side of a page, where tabs have their own
pages which can be accessed through a tab-like user interface.

To be able to add tabs and plugins to a Model, the model must inherit 'ModelWithPlugins' class.
Superclasses Tab and Plugin are related to ModelWithPlugin Models through foreign key relations.
Other plugin and tab classes inherit the properties in the super classes.

All tabs and plugins have a method 'render' which is called when the contents of that model
should be displayed. This method should be defined in each subclass.
"""

# Python
import feedparser
import urllib.parse
import urllib.request, urllib.error, urllib.parse
import http.cookiejar
import datetime

# Django
from django.db import models
from django.core.cache import cache
from django.template import loader, Template
from django.utils.safestring import mark_safe
from django.core.urlresolvers import reverse
from django.contrib.contenttypes import generic
from django.contrib.contenttypes.models import ContentType
from django.utils.translation import ugettext_lazy as _

# A+
from apps.app_renderers import ExternalIFramePluginRenderer,\
    ExternalIFrameTabRenderer, TabRenderer
from inheritance.models import ModelWithInheritance
<<<<<<< HEAD
#from oauth_provider.models import Consumer
=======
# from oauth_provider.models import Consumer
>>>>>>> 8232e18b
from bs4 import BeautifulSoup

class AbstractApp(ModelWithInheritance):

    # Generic foreign key implementation from Django commenting framework
    container_type      = models.ForeignKey(ContentType)
    container_pk        = models.TextField(_('object ID'))
    container           = generic.GenericForeignKey(ct_field="container_type", fk_field="container_pk")


    # A Plugin can be tied to an OAuth consumer, which makes it possible to sign requests
    # with secret keys between this service and the consumer service.
<<<<<<< HEAD
    #oauth_consumer      = models.ForeignKey(Consumer, null=True, blank=True) #This class was considered unnecessary for the moment
=======

    # Removed with due to Python 3 incompatibility
    # oauth_consumer      = models.ForeignKey(Consumer, null=True, blank=True)
>>>>>>> 8232e18b

    class Meta:
        abstract        = True


class BaseTab(AbstractApp):
    # Label is the word displayed on the tab
    label               = models.CharField(max_length=12)

    # Title is displayed on the top of the tab page
    title               = models.CharField(max_length=64)
    order               = models.IntegerField(default=100)

    # A Tab can be opened in a new window, in the same window,
    opening_method      = models.CharField(max_length=32, blank=True)

    def render(self):
        return "No content for this tab..."

    def get_absolute_url(self):
        return reverse("plugins.views.view_tab", kwargs={"tab_id": self.id})

    def get_label(self):
        return self.label

    def __str__(self):
        return self.label

    def get_container(self):
        if isinstance(self.container, ModelWithInheritance):
            return self.container.as_leaf_class()
        else:
            return self.container

    class Meta:
        ordering        = ['order', 'id']


class HTMLTab(BaseTab):
    content             = models.TextField()

    def render(self):
        return self.content


# TODO: This should be called ExternalEmbeddedTab
class EmbeddedTab(BaseTab):
    content_url         = models.URLField(max_length=128)
    element_id          = models.CharField(max_length=32, blank=True)

    def render(self):
        # TODO: fix and enable caching
        # content         =  cache.get(self.content_url)
        content = None

        url = self.content_url

        # If the page is not cached, retrieve it
        if content == None:
            opener      = urllib.request.build_opener()
            content     = opener.open(url, timeout=5).read()

            # Save the page in cache
            # cache.set(self.content_url, content)

        soup            = BeautifulSoup(content)

        # TODO: Disabled. Add GET parameter support and enable.
        # Make links absolute, quoted from http://stackoverflow.com/a/4468467:
        #for tag in soup.findAll('a', href=True):
        #    tag['href'] = urlparse.urljoin(self.content_url, tag['href'])

        # If there's no element specified, use the BODY.
        # Otherwise find the element with given id.
        if self.element_id == "":
            html        = soup.find("body").renderContents()
        else:
            html        = str(soup.find(id=self.element_id))

        return html

    def get_renderer_class(self):
        return TabRenderer


class ExternalIFrameTab(BaseTab):
    """
    An ExternalIFrameTab gets its content from an external url resource through
    an iframe which has the content_url as its src, possibly with additional
    url parameters.

    ExternalIFrameTab uses ExternalIFrameTabRenderer for rendering. Refer to
    its documentation for more information about the available url parameters.

    Iframes' width and height are fixed in the html document flow and thus they
    should be given explicitly and they should be the size of the expected
    content html.
    """

    content_url = models.URLField(max_length=255)

    # Desired width and height
    width = models.IntegerField()
    height = models.IntegerField()

    def get_renderer_class(self):
        return ExternalIFrameTabRenderer


class BasePlugin(AbstractApp):
    title               = models.CharField(max_length=64)
    views               = models.CharField(max_length=255, blank=True)

    def render(self):
        leaf = self.as_leaf_class()
        if leaf != self:
            return leaf.render()
        else:
            return "<strong>Base plug-in does not have a render-method.</strong>"


class RSSPlugin(BasePlugin):
    feed_url                = models.URLField(max_length=256, blank=False)

    def render(self):
        doc             = feedparser.parse(self.feed_url)
        feed            = doc.feed

        sorted_entries  = sorted(doc["entries"], key=lambda entry: entry.date_parsed)
        sorted_entries.reverse()
        sorted_entries  = sorted_entries[:5]

        # Set timestamps in a format that Django knows how to handle in templates
        for entry in sorted_entries:
            entry.django_timestamp = datetime.datetime(*entry.date_parsed[:7])

        out             = loader.render_to_string("plugins/rss.html",
                                                  {"entries": sorted_entries,
                                                   "title": self.title,
                                                   "feed": feed,
                                                   "plugin": self})
        return out


class HTMLPlugin(BasePlugin):
    content = models.TextField(blank=False)

    def render(self):
        return mark_safe(self.content)


class ExternalIFramePlugin(BasePlugin):
    """
    An ExternalIFramePlugin gets its content from an external url resource
    through an iframe which has the content_url as its src, possibly with
    additional url parameters.

    ExternalIFramePlugin uses ExternalIFramePluginRenderer for rendering. Refer
    to its documentation for more information about the available url
    parameters and its view behaviour.

    Iframes' width and height are fixed in the html document flow and thus they
    should be given explicitly and they should be at least the size of the
    expected content html but at maximum the size available for the plugin in
    each view which varies among the views. The size of the rendered iframe
    will thus be the given width and height but at maximum the width and height
    available in the view.
    """

    service_url = models.URLField(max_length=255)

    # Desired width and height
    width = models.IntegerField()
    height = models.IntegerField()

    def get_renderer_class(self):
        return ExternalIFramePluginRenderer<|MERGE_RESOLUTION|>--- conflicted
+++ resolved
@@ -32,11 +32,7 @@
 from apps.app_renderers import ExternalIFramePluginRenderer,\
     ExternalIFrameTabRenderer, TabRenderer
 from inheritance.models import ModelWithInheritance
-<<<<<<< HEAD
-#from oauth_provider.models import Consumer
-=======
 # from oauth_provider.models import Consumer
->>>>>>> 8232e18b
 from bs4 import BeautifulSoup
 
 class AbstractApp(ModelWithInheritance):
@@ -49,13 +45,9 @@
 
     # A Plugin can be tied to an OAuth consumer, which makes it possible to sign requests
     # with secret keys between this service and the consumer service.
-<<<<<<< HEAD
-    #oauth_consumer      = models.ForeignKey(Consumer, null=True, blank=True) #This class was considered unnecessary for the moment
-=======
 
     # Removed with due to Python 3 incompatibility
     # oauth_consumer      = models.ForeignKey(Consumer, null=True, blank=True)
->>>>>>> 8232e18b
 
     class Meta:
         abstract        = True
