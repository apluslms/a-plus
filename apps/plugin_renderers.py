--- conflicted
+++ resolved
@@ -79,11 +79,7 @@
         }))
 
 
-<<<<<<< HEAD
 class ExternalIFrameTabRenderer(object):
-=======
-class TabRenderer(object):
->>>>>>> 0426cae4
     def __init__(self, tab, user_profile, course_instance):
         self.tab = tab
         self.user_profile = user_profile
@@ -106,14 +102,37 @@
         return urlparse.urlunparse(url_parts)
 
     def render(self):
-<<<<<<< HEAD
         t = get_template("plugins/external_iframe_tab.html")
         return t.render(Context({
             "height": self.tab.height,
             "width": self.tab.width,
             "src": self._build_src(),
         }))
-=======
+
+
+class TabRenderer(object):
+    def __init__(self, tab, user_profile, course_instance):
+        self.tab = tab
+        self.user_profile = user_profile
+        self.course_instance = course_instance
+
+    def _build_src(self):
+        params = {
+            "course_instance_id": self.course_instance.encode_id(),
+            "user_profile_id": self.user_profile.encode_id()
+        }
+
+        url = self.tab.content_url
+
+        url_parts = list(urlparse.urlparse(url))
+        query = dict(urlparse.parse_qs(url_parts[4]))
+        query.update(params)
+
+        url_parts[4] = urllib.urlencode(query)
+
+        return urlparse.urlunparse(url_parts)
+
+    def render(self):
         opener      = urllib2.build_opener()
         content     = opener.open(self._build_src(), timeout=5).read()
 
@@ -135,4 +154,3 @@
             html        = str(soup.find(id=self.element_id))
 
         return html
->>>>>>> 0426cae4
