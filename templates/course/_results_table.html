--- conflicted
+++ resolved
@@ -11,15 +11,9 @@
     <tbody>
     {% for student, grades, grade_sum in result_table.results_for_template %}
         <tr>
-<<<<<<< HEAD
             <th scope="row">{{ row.student.user.get_profile.student_id }}</th>
             {% for grade in row.grades %}
                 <td>{% if grade != None %}{{ grade }}{% endif %}</td>
-=======
-            <th scope="row">{{ student.student_id }}</th>
-            {% for grade in grades %}
-                <td>{% if grade != None %}{{ grade }}{% else %}&nbsp;{% endif %}</td>
->>>>>>> 86f0725f
             {% endfor %}
             <td>{{ grade_sum }}</td>
         </tr>
