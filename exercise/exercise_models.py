# Python
import simplejson
import urllib
import urllib2
import hmac
import hashlib
from datetime import datetime, timedelta

# Django 
from django.db import models
from django.db.models.aggregates import Avg, Max, Count
from django.contrib.auth.models import User
from django.contrib.contenttypes.models import ContentType
from django.core.exceptions import ValidationError
from django.core.urlresolvers import reverse
from django import forms
from django.conf import settings
from django.utils.functional import curry
from django.utils.translation import ugettext_lazy as _
from django.template import loader, Context

# A+
from inheritance.models import ModelWithInheritance
from course.models import *
from lib import MultipartPostHandler
from lib.fields import PercentField
from exercise.exercise_page import ExercisePage
from userprofile.models import UserProfile

class CourseModule(models.Model):
    """ 
    CourseModule objects connect learning objects to logical sets of each other and 
    course instances. They also contain information about the opening times and 
    deadlines for exercises. 
    """
    name                    = models.CharField(max_length=255)
    points_to_pass          = models.PositiveIntegerField(default=0)
    
    # A textual introduction to this exercise round
    introduction            = models.TextField(blank=True)
    
    # Relations
    course_instance         = models.ForeignKey(CourseInstance, related_name=u"course_modules")
    
    # Fields related to the opening of the rounds
    opening_time            = models.DateTimeField(default=datetime.now)
    closing_time            = models.DateTimeField(default=datetime.now)
    
    def get_exercises(self):
        return BaseExercise.objects.filter(course_module=self)
    
    """
    Functionality related to early bonuses has been disabled. The following lines
    are commented out so that they can be restored later if necessary.
    
    # Settings related to early submission bonuses
    early_submissions_allowed= models.BooleanField(default=False)
    early_submissions_start = models.DateTimeField(default=datetime.now, blank=True, null=True)
    early_submission_bonus  = PercentField(default=0.1, 
        help_text=_("Multiplier of points to reward, as decimal. 0.1 = 10%"))
    """
    # Settings that can be used to allow late submissions to exercises
    late_submissions_allowed= models.BooleanField(default=False)
    late_submission_deadline= models.DateTimeField(default=datetime.now)
    late_submission_penalty = PercentField(default=0.5, 
        help_text=_("Multiplier of points to reduce, as decimal. 0.1 = 10%"))
    
    def is_late_submission_open(self):
        return self.late_submissions_allowed and \
            self.closing_time <= datetime.now() <= self.late_submission_deadline
    
    def is_open(self, when=datetime.now()):
        return self.opening_time <= when <= self.closing_time
    
    def is_after_open(self, when=datetime.now()):
        """
        Returns True if current time is past the round opening time.
        """
        return self.opening_time <= when

    def __unicode__(self):
        return self.name
    
    def get_breadcrumb(self):
        """ 
        Returns a list of tuples containing the names and URL 
        addresses of parent objects and self. 
        """
        return self.course_instance.get_breadcrumb()
    
    class Meta:
        app_label           = 'exercise'
        ordering            = ['closing_time', 'id']


class LearningObjectCategory(models.Model):
    name = models.CharField(max_length=35)
    description = models.TextField(blank=True)
    points_to_pass = models.PositiveIntegerField(default=0)

    course_instance = models.ForeignKey(CourseInstance,
        related_name=u"categories")

    hidden_to = models.ManyToManyField(
            UserProfile,
            related_name="hidden_categories",
            blank=True,
            null=True)

    class Meta:
        unique_together = ("name", "course_instance")

    def __unicode__(self):
        return self.name + u" -- " + unicode(self.course_instance)

    def is_hidden_to(self, profile):
        return profile in self.hidden_to.all()

    def set_hidden_to(self, profile, hide=True):
        if hide and not self.is_hidden_to(profile):
            self.hidden_to.add(profile)
        elif not hide and self.is_hidden_to(profile):
            self.hidden_to.remove(profile)


class LearningObject(ModelWithInheritance):
    # The order for sorting the exercises within an exercise round
    order                   = models.IntegerField(default=0)
    
    # Instruction related fields
    name                    = models.CharField(max_length=255)
    description             = models.TextField(blank=True)
    instructions            = models.TextField(blank=True)

    # TODO: deprecated
    # verify_exists is deprecated in Django 1.4 and removed in Django 1.5 because of security issues
    # However, in Django 1.3.0, it defaults to True, which is undesired, so we must have verify_exists=False with
    # this version of Django
    service_url             = models.URLField(verify_exists=False, blank=True)
    
    # Relations
    course_module          = models.ForeignKey(CourseModule, related_name="learning_objects")
    category               = models.ForeignKey(LearningObjectCategory,
                             related_name="learning_objects")

    def clean(self):
        course_instance_error = ValidationError("course_module and category "
                                                "must relate to the same "
                                                "CourseInstance object")

        try:
            if (self.course_module.course_instance
                != self.category.course_instance):
                raise course_instance_error
        except (LearningObjectCategory.DoesNotExist,
                CourseModule.DoesNotExist):
            raise course_instance_error

    def get_course_instance(self):
        return self.course_module.course_instance
    course_instance = property(get_course_instance)


class BaseExercise(LearningObject):
    # Switch for giving assistants permission to grade this exercise
    allow_assistant_grading = models.BooleanField(default=False)
    
    # Submission related fields
    min_group_size          = models.PositiveIntegerField(default=1)
    max_group_size          = models.PositiveIntegerField(default=1)
    max_submissions         = models.PositiveIntegerField(default=10)
    max_points              = models.PositiveIntegerField(default=100)
    points_to_pass          = models.PositiveIntegerField(default=40)
<<<<<<< HEAD

    def get_deadline(self):
        return self.course_module.closing_time

    def decode_id(self, enc_id):
        return enc_id

    def encode_id(self):
        # TODO: encode with settings.SECRET_KEY
        return self.id
=======
>>>>>>> 7e79f56d
    
    def get_page(self, submission_url):
        """ 
        Retrieves the page for this exercise from the exercise service. 
        
        @param submission_url: the submission url where the service may return submissions
        @return: an ExercisePage object created from data retrieved from exercise service 
        """
        
        # Build the URL with a callback address, max points etc.
        url             = self.build_service_url(submission_url)
        
        opener          = urllib2.build_opener()
        page_content    = opener.open(url, timeout=20).read()
        
        return ExercisePage(self, page_content)

    def have_submissions_left(self, students):
        """
        Figures if all the students in the given set have submissions left for
        this exercise. Considers the possible MaxSubmissionsRuleDeviations for
        each student.
        @param students: an iterable of UserProfile objects
        @return: True if everyone has submissions left or False if anyone has
        exceeded the maximum amount of submissions allowed for him.
        """
        if self.max_submissions == 0:
            return True

        # Different group members might have different amount of submissions to
        # this exercise. Thus, we count the submissions separately for each
        # student.
        for student in students:
            if not self.submissions_left(student) > 0:
                return False

        # All had submissions left.
        return True

    def max_submissions_for(self, student):
        """
        Calculates student specific max_submissions considering the possible
        MaxSubmissionsRuleDeviation for this student.
        @param student: UserProfile object
        @return: max_submissions
        """
        try:
            msr_deviation = MaxSubmissionsRuleDeviation.objects.get(
                exercise=self,
                submitter=student)
            if self.max_submissions == 0:
                return self.max_submissions
            else:
                return msr_deviation.extra_submissions + self.max_submissions
        except MaxSubmissionsRuleDeviation.DoesNotExist:
            return self.max_submissions

    def submissions_left(self, student):
        """
        Calculates submissions left for the given student considering the
        possible MaxSubmissionsRuleDeviation for this student.
        @param student: UserProfile object
        @return: submissions left or None if there is no submission limit
        """
        if self.max_submissions == 0:
            return None

        count = self.submissions.filter(submitters=student).count()
        return self.max_submissions - count
    
    def submit(self, submission):
        """ 
        This method sends the given submission to the exercise service 
        along with the files related to the submission. 
        """
        
        # Make sure that this is the correct exercise for the submission
        assert self.id == submission.exercise.id
        
        # Create an empty list for HTTP request parameters
        post_params             = []
        
        # Parameters are appended to the list as key, value tuples. 
        # Using tuples makes it possible to add two values for the same key.
        for (key, value) in submission.submission_data:
            post_params.append( (key, value) )
        
        # Then the files are appended as key, file handle tuples
        for submitted_file in submission.files.all():
            param_name          = submitted_file.param_name
            file_handle         = open(submitted_file.file_object.path, "rb")
            post_params.append( (param_name, file_handle) )
        
        # Allow to make necessary modifications to POST parameters
        self.modify_post_params(post_params)

        # Build the service URL, which contains maximum points for this exercise
        # and a callback URL to which the service may return the grading
        url                     = self.build_service_url( submission.get_callback_url() )
        
        opener                  = urllib2.build_opener(MultipartPostHandler.MultipartPostHandler)
        response_body           = opener.open(url.encode('ascii'), post_params, timeout=50).read()
        
        # Close all opened file handles
        for (key, value) in post_params:
            if type(value) == file:
                value.close()
        
        return ExercisePage(self, response_body)
    
    def modify_post_params(self, post_params):
        """
        Allows to modify POST parameters before they are sent to the grader.
        @param post_params: original POST parameters    
        """
        pass

    def is_open(self, when=datetime.now()):
        """ 
        Returns True if submissions are allowed for this exercise. 
        """
        return self.course_module.is_open(when=when)

    def is_open_for(self, students, when=datetime.now()):
        """
        Considers the is_open and the DeadlineRuleDeviations.
        @param students: An iterable of UserProfiles
        @return: boolean
        """

        if not self.is_open(when=when):
            # Lets check if there are DeadlineExceptions for the given
            # students.
            dlr_deviations = DeadlineRuleDeviation.objects.filter(
                exercise=self,
                submitter__in=students).distinct()

            if len(dlr_deviations) > 0:
                # Now we need to check if there are enough extra time given for
                # each of the students.
                base_dl = self.get_deadline()
                # Initialise the dict with Falses meaning that the exercise is
                # closed for each of the students.
                is_open_booleans_by_submitters = {s: False for s in students}

                for dlrd in dlr_deviations:
                    if when <= base_dl + timedelta(
                            minutes=dlrd.extra_minutes):
                        assert(
                            dlrd.submitter in is_open_booleans_by_submitters)
                        is_open_booleans_by_submitters[dlrd.submitter] = True

                if False in is_open_booleans_by_submitters.values():
                    # Not all the submitters had enough extra time given.
                    return False
                else:
                    # All the submitters had enough extra time given.
                    return True
            else:
                # No exceptions for any of the submitters.
                return False

        else:
            # The exercise is open for given students in given time.
            return True
    
    def is_submission_allowed(self, students):
        """
        Returns True or False based whether the submission 
        to this exercise is allowed or not based on the parameters.
        
        @param students: the students who are submitting this exercise
        @return: boolean indicating if submissions should be accepted
        @return: errors as a list of strings
        """
        
        errors = []

        # Check if the number of students is allowed for this exercise
        allowed_group_size = (self.min_group_size
                              <= students.count() <=
                              self.max_group_size)
        
        if not self.have_submissions_left(students):
            if students.count() == 1:
                errors.append(_('You already have used the maximum amount of '
                                'submissions allowed to this exercise.'))
            else:
                errors.append(_('One of the group members already has used '
                                'the maximum amount of submissions allowed to '
                                'this exercise.'))

        # Check if the exercise is open for the given students.
        # Submissions by superusers, staff, course teachers and course instance
        # assistants are still allowed.
        if (not self.is_open_for(students)
            and not self.is_late_submission_allowed()
            and not (
                students.count() == 1 and (
                    students[0].user.is_superuser
                    or students[0].user.is_staff
                    or self.course_module.course_instance.course.is_teacher(
                        students[0]
                    )
                    or self.course_module.course_instance.is_assistant(
                        students[0]
                    )))):
            errors.append('This exercise is not open for submissions.')
        
        if not allowed_group_size:
            errors.append(_('This exercise can be submitted in groups of %d to'
                            ' %d students.') % (self.min_group_size,
                                                self.max_group_size)
                          + " "
                          + _('The size of your current group is %d.')
                          % students.count())
        
        success = len(errors) == 0
        return success, errors
    
    def is_late_submission_allowed(self):
        return self.course_module.late_submissions_allowed
    
    def get_late_submission_penalty(self):
        return self.course_module.late_submission_penalty
    
    def build_service_url(self, submission_url):
        """
        Generates and returns a complete URL with added parameters to the exercise service.
        
        @param submission_url: the URL where the service may return grading details
        """
        full_url        = settings.BASE_URL + submission_url
        
        params          = {"max_points"     : self.max_points,
                           "submission_url" : full_url,
                           }
        
        # If there is already a question mark in the url, use ampersand as delimiter. Otherwise 
        # use question mark.
        delimiter       = ("?", "&")["?" in self.service_url]
        
        url             = self.service_url + delimiter + urllib.urlencode(params)
        return url
    
    def get_submissions_for_student(self, userprofile):
        """ 
        Returns all submissions for the given user profile for this exercise.
        
        @param userprofile: the user's profile whose submissions to find
        @return: a QuerySet of matching submissions 
        """
        return userprofile.submissions.filter(exercise=self)
    
    def __unicode__(self):
        return self.name
    
    def get_absolute_url(self):
        return reverse("exercise.views.view_exercise", kwargs={"exercise_id": self.id})
    
    def get_submission_parameters_for_students(self, students):
        '''
        @param students: a QuerySet of UserProfiles
        @return: a string with UserProfile ids and a hash
        @return: a string with UserProfile ids and a hash
        '''
        student_str     = "-".join( str(userprofile.id) for userprofile in students )
        identifier      = "%s.%d" % (student_str, self.id)
        hash            = hmac.new(settings.SECRET_KEY, 
                                   msg=identifier, 
                                   digestmod=hashlib.sha256).hexdigest()
        return student_str, hash
    
    def get_submission_url_for_students(self, students):
        '''
        Creates and returns an URL where a submission can be made for the given students
        
        @param students: a QuerySet of UserProfile objects for the students submitting the exercise
        @return: an URL where submissions are accepted for the students
        '''
        student_str, hash = self.get_submission_parameters_for_students(students)
        
        return reverse("exercise.async_views.new_async_submission", 
                       kwargs={"student_ids": student_str,
                               "exercise_id": self.id,
                               "hash": hash})
    
    def __get_summary(self):
        """
        Returns a dictionary which has summarized statistics of this exercise. The dictionary is
        generated only once and saved into a private field to improve performance with subsequent
        calls.
        
        @return: a dictionary keys: submission_count, average_grade, average_submissions and
        submitter_count
        """
        if not hasattr(self, "temp_summary"):
            submission_count        = self.submissions.count()
            submitter_count         = UserProfile.objects.distinct().filter(submissions__exercise=self).count()
            
            average_grade           = UserProfile.objects.distinct().filter(submissions__exercise=self).annotate(best_grade=Max('submissions__grade')).aggregate(average_grade=Avg('best_grade'))["average_grade"]
            average_submissions     = UserProfile.objects.distinct().filter(submissions__exercise=self).annotate(submission_count=Count('submissions')).aggregate(avg_submissions=Avg('submission_count'))["avg_submissions"]
            
            if average_grade == None:
                average_grade       = 0
            if average_submissions == None:
                average_submissions = 0
            
            self.temp_summary       = {"submission_count"   : submission_count,
                                       "average_grade"      : average_grade,
                                       "submitter_count"    : submitter_count,
                                       "average_submissions": average_submissions,
                                       }
        return self.temp_summary
    
    summary = property(__get_summary)
    
    @classmethod
    def get_exercise(cls, *args, **kwargs):
        """
        Returns an object matching the given query parameters as an 
        instance of the exercise's actual class, not the super class.
        """
        return cls.objects.get(*args, **kwargs).as_leaf_class()
    
    def get_breadcrumb(self):
        """ 
        Returns a list of tuples containing the names and url 
        addresses of parent objects and self. 
        """
        crumb       = self.course_module.get_breadcrumb()
        crumb_tuple = (str(self), self.get_absolute_url())
        crumb.append(crumb_tuple)
        return crumb
    
    def can_edit(self, userprofile):
        """
        Returns a boolean value indicating if the given user profile is allowed to edit 
        this exercise. Superusers and teachers are allowed to edit exercises.
        
        @param userprofile: the user profile whose permissions are checked
        @return: True if is allowed, False otherwise
        """
        if userprofile.user.is_superuser:
            return True
        
        if self.course_module.course_instance.course.is_teacher(userprofile):
            return True
        
        return False
    
    class Meta:
        app_label   = 'exercise'
        ordering    = ['course_module__closing_time', 'course_module', 'order', 'id']


class AsynchronousExercise(BaseExercise):
    """ 
    Asynchronous exercises are used when the assessment service does not grade the 
    exercises immediately after submission. Instead, the exercise system will call 
    a submission URL after assessing and generating feedback. 
    """
    pass


class SynchronousExercise(BaseExercise):
    """ 
    Synchronous exercises are submitted and assessed during a single HTTP request.
    The exercise service will respond to POST requests with a number of points and 
    a feedback for the student. 
    """
    pass


class StaticExercise(BaseExercise):
    """ 
    Static exercises are used for storing submissions on the server, but not automatically 
    assessing them. Static exercises may be retrieved by other services through the API. 
    """
    
    exercise_page_content   = models.TextField()
    submission_page_content = models.TextField()
    
    
    def get_page(self, submission_url=None):
        """
        @param submission_url: the submission url where the service may return submissions
        @return: an ExercisePage object created from data retrieved from exercise service 
        """
        page            = ExercisePage(self)
        page.content    = self.exercise_page_content
        return page
    
    def submit(self, submission):
        page            = ExercisePage(self)
        page.content    = self.submission_page_content
        page.is_accepted= True
        return page

def build_upload_dir(instance, filename):
    """ 
    Returns the path where the attachement should be saved.    
    
    @param instance: the ExerciseWithAttachment object
    @param filename: the actual name of the submitted file
    @return: a path where the file should be stored, relative to MEDIA_ROOT directory 
    """

    return "exercise_attachments/exercise_%d/%s" % (instance.id, filename)

class ExerciseWithAttachment(BaseExercise):
    """
    ExerciseWithAttachment is an exercise type where the exercise instructions
    are stored locally and the exercise will be graded by sending an additional
    attachment to the grader together with other POST data. The exercise page
    will contain a submission form for the files the user should submit if the
    files to be submitted are defined. Otherwise the instructions must contain
    the submission form.
    """

    files_to_submit = models.CharField(max_length=200, blank=True,
      help_text=_("File names that user should submit, use pipe character to separate files"))
    attachment     = models.FileField(upload_to=build_upload_dir)

    class Meta:
        verbose_name_plural = "exercises with attachment"

    def get_files_to_submit(self):
        """
        Returns a list of the file names that user should submit with this exercise.
        """
        if len(self.files_to_submit.strip()) == 0:
            return []
        else:
            files = self.files_to_submit.split("|")
            return [filename.strip() for filename in files]

    def modify_post_params(self, post_params):
        """
        Adds the attachment to POST request. It will be added before the first original
        item of the file array with the same field name or if no files are found it
        will be added as first parameter using name file[].
        @param post_params: original POST parameters, assumed to be a list
        """

        found = False
        for i in range(len(post_params)):
            if type(post_params[i][1]) == file and post_params[i][0].endswith("[]"):
                handle = open(self.attachment.path, "rb")
                post_params.insert(i, (post_params[i][0], handle))
                found = True
                break

        if not found:
            post_params.insert(0, ('file[]', open(self.attachment.path, "rb")))

    def get_page(self, submission_url=None):
        """
        @param submission_url: the submission url where the service may return submissions
        @return: an ExercisePage containing the exercise instructions and possibly a submit form 
        """
        page            = ExercisePage(self)
        page.content    = self.instructions

        # Adds the submission form to the content if there are files to be submitted.
        # A template is used to avoid hard-coded HTML here.
        if self.get_files_to_submit():
            template = loader.get_template('exercise/_file_submit_form.html')
            context = Context({'files' : self.get_files_to_submit()})
            page.content += template.render(context)

        return page


class SubmissionRuleDeviation(models.Model):
    """
    An abstract model binding a user to an exercise stating that there is some
    kind of deviation from the normal submission boundaries, that is, special
    treatment related to the submissions of that particular user to that
    particular exercise.

    If there are many submitters submitting an exercise out of bounds of the
    default bounds, all of the submitters must have an allowing instance of
    SubmissionRuleDeviation subclass in order for the submission to be allowed.
    """
    exercise = models.ForeignKey(BaseExercise,
                                 related_name="%(class)ss")
    submitter = models.ForeignKey(UserProfile)

    class Meta:
        abstract = True
        unique_together = ["exercise", "submitter"]
        app_label = 'exercise'


class DeadlineRuleDeviation(SubmissionRuleDeviation):
    extra_minutes = models.IntegerField()

    class Meta(SubmissionRuleDeviation.Meta):
        pass

    def get_extra_time(self):
        return timedelta(minutes=self.extra_minutes)

    def get_new_deadline(self):
        return self.get_normal_deadline() + self.get_extra_time()

    def get_normal_deadline(self):
        return self.exercise.get_deadline()


class MaxSubmissionsRuleDeviation(SubmissionRuleDeviation):
    extra_submissions = models.IntegerField()

    class Meta(SubmissionRuleDeviation.Meta):
        pass<|MERGE_RESOLUTION|>--- conflicted
+++ resolved
@@ -171,20 +171,9 @@
     max_submissions         = models.PositiveIntegerField(default=10)
     max_points              = models.PositiveIntegerField(default=100)
     points_to_pass          = models.PositiveIntegerField(default=40)
-<<<<<<< HEAD
-
+    
     def get_deadline(self):
         return self.course_module.closing_time
-
-    def decode_id(self, enc_id):
-        return enc_id
-
-    def encode_id(self):
-        # TODO: encode with settings.SECRET_KEY
-        return self.id
-=======
->>>>>>> 7e79f56d
-    
     def get_page(self, submission_url):
         """ 
         Retrieves the page for this exercise from the exercise service. 
