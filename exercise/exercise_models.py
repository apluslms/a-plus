--- conflicted
+++ resolved
@@ -172,10 +172,8 @@
     max_points              = models.PositiveIntegerField(default=100)
     points_to_pass          = models.PositiveIntegerField(default=40)
 
-<<<<<<< HEAD
     def get_deadline(self):
         return self.course_module.closing_time
-=======
 
     def decode_id(self, enc_id):
         return enc_id
@@ -183,7 +181,6 @@
     def encode_id(self):
         # TODO: encode with settings.SECRET_KEY
         return self.id
->>>>>>> c8dd399f
     
     def get_page(self, submission_url):
         """ 
