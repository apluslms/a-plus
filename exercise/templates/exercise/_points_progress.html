{% load i18n %}
{% load static %}
{% if not feedback_revealed %}
<p class="small">
	<i class="glyphicon glyphicon-info-sign"></i>
	{% translate "RESULTS_OF_SOME_ASSIGNMENTS_ARE_CURRENTLY_HIDDEN" %}
</p>
{% endif %}
<div class="progress" data-toggle="tooltip" data-html="true" data-placement="bottom"
<<<<<<< HEAD
    title="{% translate 'POINTS' %}: <span class='text-nowrap'>{{ formatted_points }} / {{ max }}</span>
    {% if required %}
        <br/>
        {% translate 'POINTS_TO_PASS' %}: <span class='text-nowrap'>{{ required }}</span>
    {% endif %}
    {% if personalized_points_module_goal %}
        <span class='personalized-points-full-text text-nowrap'>
            <br/>
            {% translate 'PERSONALIZED_POINTS_GOAL' %}:
            <span class='personalized-points-text text-nowrap'>
                {{ personalized_points_module_goal_points|floatformat:"0" }}
            </span>
        </span>
    {% endif %}"
>
    <div class="progress-bar progress-bar-striped progress-bar-{% if full_score %}success{% elif percentage >= personalized_points_module_goal %}primary{% elif passed %}warning{% else %}danger{% endif %}"
=======
    title="{% translate 'POINTS' %}: &lt;span class='text-nowrap'&gt;{{ formatted_points }} / {{ max }}&lt;/span&gt;{% if required %} {% translate 'POINTS_TO_PASS' %}: &lt;span class='text-nowrap'&gt;{{ required }}&lt;/span&gt;{% endif %}">
    <div class="aplus-progress-bar aplus-progress-bar-striped aplus-progress-bar-{% if full_score %}success{% elif passed %}warning{% else %}danger{% endif %}"
>>>>>>> 4a5c1d88
        rel="progressbar" aria-valuenow="{{ points }}" aria-valuemin="0" aria-valuemax="{{ max }}"
        style="width:{{ percentage }}%;"></div>
    <link rel="stylesheet" href="{% static 'exercise/css/goal_points.css' %}" />
    {% if required_percentage %}
    <div class="required-points" style="left:{{ required_percentage }}%"></div>
    {% endif %}
    {% if personalized_points_module_goal %}
    <div id="goal-points" class="goal-points" style="left:{{ personalized_points_module_goal|floatformat:0 }}%"></div>
    {% endif %}
</div><|MERGE_RESOLUTION|>--- conflicted
+++ resolved
@@ -7,7 +7,6 @@
 </p>
 {% endif %}
 <div class="progress" data-toggle="tooltip" data-html="true" data-placement="bottom"
-<<<<<<< HEAD
     title="{% translate 'POINTS' %}: <span class='text-nowrap'>{{ formatted_points }} / {{ max }}</span>
     {% if required %}
         <br/>
@@ -23,11 +22,7 @@
         </span>
     {% endif %}"
 >
-    <div class="progress-bar progress-bar-striped progress-bar-{% if full_score %}success{% elif percentage >= personalized_points_module_goal %}primary{% elif passed %}warning{% else %}danger{% endif %}"
-=======
-    title="{% translate 'POINTS' %}: &lt;span class='text-nowrap'&gt;{{ formatted_points }} / {{ max }}&lt;/span&gt;{% if required %} {% translate 'POINTS_TO_PASS' %}: &lt;span class='text-nowrap'&gt;{{ required }}&lt;/span&gt;{% endif %}">
     <div class="aplus-progress-bar aplus-progress-bar-striped aplus-progress-bar-{% if full_score %}success{% elif passed %}warning{% else %}danger{% endif %}"
->>>>>>> 4a5c1d88
         rel="progressbar" aria-valuenow="{{ points }}" aria-valuemin="0" aria-valuemax="{{ max }}"
         style="width:{{ percentage }}%;"></div>
     <link rel="stylesheet" href="{% static 'exercise/css/goal_points.css' %}" />
