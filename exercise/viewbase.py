from typing import Callable, List, Optional, Tuple, Union

from django.contrib.auth.models import User
from django.db import models
from django.http import Http404
from django.shortcuts import get_object_or_404
from django.utils import timezone
from django.utils.formats import date_format
from django.utils.functional import cached_property
from django.utils.text import format_lazy
from django.utils.translation import gettext_lazy as _

from course.viewbase import CourseModuleMixin
from lib.viewbase import BaseTemplateView, BaseView
from userprofile.models import UserProfile
from userprofile.pseudonymize import format_user

from .cache.content import LearningObjectContent, ModuleContent
from .cache.hierarchy import NoSuchContent
from .cache.points import LearningObjectPoints, SubmissionEntry, ExercisePoints
from .permissions import (
    ExerciseVisiblePermission,
    BaseExerciseAssistantPermission,
    SubmissionVisiblePermission,
    ModelVisiblePermission,
)
from .models import (
    LearningObject,
    BaseExercise,
    Submission,
    RevealRule,
)
from .exercise_models import ExerciseTask
from .reveal_states import ExerciseRevealState
from .tasks import regrade_exercises


class ExerciseBaseMixin:
    context_properties = ["exercise"]
    exercise_kw = "exercise_path"
    exercise_permission_classes = (
        ExerciseVisiblePermission,
    )

    def get_permissions(self):
        perms = super().get_permissions()
        perms.extend((Perm() for Perm in self.exercise_permission_classes))
        return perms

    # get_exercise_object

    @cached_property
    def exercise(self) -> LearningObject:
        return self.get_exercise_object()


class ExerciseRevealRuleMixin:
    context_properties = ["feedback_revealed", "feedback_hidden_description", "model_revealed"]

    @cached_property
    def feedback_reveal_info(self) -> Tuple[bool, Union[str, Callable[[], str]]]:
        feedback_revealed = True
        feedback_hidden_description = None
        if (
            not self.is_course_staff
            and isinstance(self.exercise, BaseExercise)
            and isinstance(self.request.user, User)
        ):
            rule = self.exercise.active_submission_feedback_reveal_rule
            state = ExerciseRevealState(self.exercise, self.request.user)
            feedback_revealed = rule.is_revealed(state)
            if rule.trigger in (
                RevealRule.TRIGGER.TIME,
                RevealRule.TRIGGER.DEADLINE,
                RevealRule.TRIGGER.DEADLINE_ALL,
                RevealRule.TRIGGER.DEADLINE_OR_FULL_POINTS,
            ):
                reveal_time = rule.get_reveal_time(state)
                formatted_time = date_format(timezone.localtime(reveal_time), "DATETIME_FORMAT")
                feedback_hidden_description = format_lazy(
                    _('RESULTS_WILL_BE_REVEALED -- {time}'),
                    time=formatted_time,
                )
            else:
                feedback_hidden_description = _('RESULTS_ARE_CURRENTLY_HIDDEN')
        return (feedback_revealed, feedback_hidden_description)

    @cached_property
    def feedback_revealed(self):
        return self.feedback_reveal_info[0]

    @cached_property
    def feedback_hidden_description(self) -> str:
        if callable(self.feedback_reveal_info[1]):
            return self.feedback_reveal_info[1]()
        return self.feedback_reveal_info[1]

    @cached_property
    def model_revealed(self) -> bool:
        model_revealed = True
        if (
            not self.is_course_staff
            and isinstance(self.exercise, BaseExercise)
            and isinstance(self.request.user, User)
        ):
            model_revealed = self.exercise.can_show_model_solutions_to_student(self.request.user)
        return model_revealed


class ExerciseMixin(ExerciseRevealRuleMixin, ExerciseBaseMixin, CourseModuleMixin):
    exercise_permission_classes = ExerciseBaseMixin.exercise_permission_classes + (
        BaseExerciseAssistantPermission,
    )
    submission_url_name = 'submission'
    exercise_url_name = 'exercise'
    context_properties = ["summary", "submissions", "previous", "current", "next", "breadcrumb"]

    def get_exercise_object(self):
        try:
            exercise_id = self.content_bare.find_path(
                self.module.id,
                self.kwargs[self.exercise_kw]
            )
            return LearningObject.objects.get(id=exercise_id)
        except (NoSuchContent, LearningObject.DoesNotExist) as exc:
            raise Http404("Learning object not found") from exc

    def get_common_objects(self) -> None:
        super().get_common_objects()
        self.now = timezone.now()
<<<<<<< HEAD
        self.pseudonymize = self.request.session.get("pseudonymize", False)
        self.note("now", "submission_url_name", "exercise_url_name", "pseudonymize")

    def get_summary_user(self) -> Optional[User]:
        return self.request.user

    @cached_property
    def exercise_info(self) -> Tuple[
                LearningObjectContent,
                List[Union[ModuleContent, LearningObjectContent]],
                Optional[Union[ModuleContent, LearningObjectContent]],
                Optional[Union[ModuleContent, LearningObjectContent]]
            ]:
        return self.points.find(self.exercise)

    @cached_property
    def current(self) -> LearningObjectContent:
        if "exercise_info" in self.__dict__ or "content" in self.__dict__:
            return self.exercise_info[0]
        return LearningObjectContent.get(self.exercise)

    @cached_property
    def breadcrumb(self):
        return self.exercise_info[1][1:-1]

    @cached_property
    def previous(self):
        return self.exercise_info[2]

    @cached_property
    def next(self):
        return self.exercise_info[3]

    @cached_property
    def summary(self) -> ExercisePoints:
        """Cached points for a submittable exercise. Raises AttributeError (i.e. signal to python that
        the attribute doesn't exist) if the exercise is not submittable"""
        entry = LearningObjectPoints.get(
            self.exercise, self.get_summary_user(), self.is_course_staff
=======
        cur, tree, prev, nex = self.content.find(self.exercise)
        self.previous = prev
        self.current = cur
        self.next = nex
        self.breadcrumb = tree[1:-1]
        self.pseudonymize = self.request.session.get("pseudonymize", False)
        self.note("now", "previous", "current", "next", "breadcrumb", "submission_url_name", "exercise_url_name", "pseudonymize")

    def get_summary_submissions(self, user: Optional[User] = None) -> None:
        self.summary = UserExerciseSummary(
            self.exercise, user or self.request.user
>>>>>>> cfb4f623
        )

        if not isinstance(entry, ExercisePoints):
            raise AttributeError(f"LearningObject '{self.exercise}' is not submittable")

        return entry

    @cached_property
    def submissions(self) -> List[SubmissionEntry]:
        return self.summary.submissions


class ExerciseBaseView(ExerciseMixin, BaseTemplateView):
    pass


class ExerciseTemplateBaseView(ExerciseMixin, BaseTemplateView):
    pass


class ExerciseModelMixin(ExerciseMixin):
    model_permission_classes = (
        ModelVisiblePermission,
    )

    def get_permissions(self):
        perms = super().get_permissions()
        perms.extend((Perm() for Perm in self.model_permission_classes))
        return perms

    def get_exercise_object(self):
        exercise = super().get_exercise_object()
        if not exercise.is_submittable:
            raise Http404("This learning object does not have a model answer.")
        return exercise

class ExerciseModelBaseView(ExerciseModelMixin, BaseTemplateView):
    pass


class SubmissionBaseMixin:
    submission_kw = "submission_id"
    submission_permission_classes = (
        SubmissionVisiblePermission,
    )

    submitter: UserProfile
    submission: Submission

    def get_permissions(self):
        perms = super().get_permissions()
        perms.extend((Perm() for Perm in self.submission_permission_classes))
        return perms

    # get_submission_object

    def get_resource_objects(self) -> None:
        super().get_resource_objects()
        self.submission = self.get_submission_object()
        if self.submission.is_submitter(self.request.user):
            self.submitter = self.request.user.userprofile
        else:
            self.submitter = self.submission.submitters.first()
        self.note("submission", "submitter")


class SubmissionMixin(SubmissionBaseMixin, ExerciseMixin):
    context_properties = ["index", "submission_entry"]

    def get_submission_object(self) -> Submission:
        return get_object_or_404(
            Submission.objects.prefetch_related(None).prefetch_related(
                models.Prefetch('submitters', UserProfile.objects.prefetch_tags(self.instance))
            ),
            id=self.kwargs[self.submission_kw],
            exercise=self.exercise
        )

    def get_summary_user(self) -> Optional[User]:
        if not self.submitter:
            # The submission has no submitters.
            # Use None (AnonymousUser) in the ExercisePoints
            # so that it does not pick submissions from request.user (the teacher).
<<<<<<< HEAD
            return None
        format_user(self.submitter.user, self.pseudonymize)
        return self.submitter.user

    @cached_property
    def submission_entry(self) -> int:
        return next(s for s in self.submissions if s.id == self.submission.id)

    @cached_property
    def index(self) -> int:
        return len(self.submissions) - list(s.id for s in self.submissions).index(self.submission.id)
=======
            user = AnonymousUser()
            self.index = 0
        format_user(user, self.pseudonymize)
        format_user(self.submitter.user, self.pseudonymize)
        super().get_summary_submissions(user or self.submitter.user)
        if self.submissions:
            self.index = len(self.submissions) - list(self.submissions).index(self.submission)
        self.note("index")

    def get_cached_points(self, user: Optional[User] = None) -> None:
        super().get_cached_points(user or (self.submitter.user if self.submitter else None))
>>>>>>> cfb4f623


class SubmissionBaseView(SubmissionMixin, BaseTemplateView):
    pass

class SubmissionDraftBaseView(ExerciseMixin, BaseView):
    pass


class ExerciseListBaseView(ExerciseBaseView):
    '''
    Common base class for ListSubmissionView and ListSubmittersView.
    Presently just for common mass regrade implementation.
    '''
    def get_common_objects(self):
        super().get_common_objects()

        # Regrade button text changes dynamically if regrade is ongoing.
        # For now only teachers (and admins) can start mass regrade.
        self.regrade_button = _('REGRADE')
        self.resultinfo = ""
        self.allow_regrade = self.instance.is_teacher(self.request.user)

        try:
            task = ExerciseTask.objects.get(
                exercise=self.exercise,
                task_type=ExerciseTask.TASK_TYPE.REGRADE
            )
            result = regrade_exercises.AsyncResult(task.task_id)
            if result.state == 'PROGRESS':
                self.regrade_button = format_lazy(_('REGRADING_PCT -- {percent}'),
                    percent=int(result.info.get('current') * 100 / result.info.get('total')))
                self.resultinfo = format_lazy(_('REGRADING_PROGRESS -- {current}, {total}'),
                    current=result.info.get('current'), total=result.info.get('total'))
            elif result.state == 'PENDING':
                self.regrade_button = _('REGRADING')
                self.resultinfo = _('STARTING_REGRADE')
            else:
                # Ensure that database does not have reference to stale Celery task
                task.delete()
            result.forget()

        except ExerciseTask.DoesNotExist:
            pass

        self.note("regrade_button", "allow_regrade", "resultinfo")<|MERGE_RESOLUTION|>--- conflicted
+++ resolved
@@ -128,7 +128,6 @@
     def get_common_objects(self) -> None:
         super().get_common_objects()
         self.now = timezone.now()
-<<<<<<< HEAD
         self.pseudonymize = self.request.session.get("pseudonymize", False)
         self.note("now", "submission_url_name", "exercise_url_name", "pseudonymize")
 
@@ -168,19 +167,6 @@
         the attribute doesn't exist) if the exercise is not submittable"""
         entry = LearningObjectPoints.get(
             self.exercise, self.get_summary_user(), self.is_course_staff
-=======
-        cur, tree, prev, nex = self.content.find(self.exercise)
-        self.previous = prev
-        self.current = cur
-        self.next = nex
-        self.breadcrumb = tree[1:-1]
-        self.pseudonymize = self.request.session.get("pseudonymize", False)
-        self.note("now", "previous", "current", "next", "breadcrumb", "submission_url_name", "exercise_url_name", "pseudonymize")
-
-    def get_summary_submissions(self, user: Optional[User] = None) -> None:
-        self.summary = UserExerciseSummary(
-            self.exercise, user or self.request.user
->>>>>>> cfb4f623
         )
 
         if not isinstance(entry, ExercisePoints):
@@ -264,31 +250,17 @@
             # The submission has no submitters.
             # Use None (AnonymousUser) in the ExercisePoints
             # so that it does not pick submissions from request.user (the teacher).
-<<<<<<< HEAD
             return None
         format_user(self.submitter.user, self.pseudonymize)
         return self.submitter.user
 
     @cached_property
     def submission_entry(self) -> int:
-        return next(s for s in self.submissions if s.id == self.submission.id)
+            return next(s for s in self.submissions if s.id == self.submission.id)
 
     @cached_property
     def index(self) -> int:
         return len(self.submissions) - list(s.id for s in self.submissions).index(self.submission.id)
-=======
-            user = AnonymousUser()
-            self.index = 0
-        format_user(user, self.pseudonymize)
-        format_user(self.submitter.user, self.pseudonymize)
-        super().get_summary_submissions(user or self.submitter.user)
-        if self.submissions:
-            self.index = len(self.submissions) - list(self.submissions).index(self.submission)
-        self.note("index")
-
-    def get_cached_points(self, user: Optional[User] = None) -> None:
-        super().get_cached_points(user or (self.submitter.user if self.submitter else None))
->>>>>>> cfb4f623
 
 
 class SubmissionBaseView(SubmissionMixin, BaseTemplateView):
