# Django
from django.db import models
from django.utils.translation import ugettext_lazy as _
from django.http import HttpResponseBadRequest, HttpResponse
from django.db.models.signals import post_init, pre_save
from django.core.urlresolvers import reverse
from django.core.files.storage import default_storage
from django.db.models.signals import post_delete

# A+
from course.models import *
from exercise_models import BaseExercise
from exercise import exercise_models
from lib import MultipartPostHandler
from lib.fields import JSONField
from lib.helpers import get_random_string
from userprofile.models import UserProfile

# Python 2.6+
from datetime import datetime
import simplejson, os
from exercise.exercise_models import SynchronousExercise, AsynchronousExercise


class Submission(models.Model):
    _status_choices         = (("initialized", _(u"Initialized")),
                               ("waiting", _(u"Waiting")),
                               ("ready", _(u"Ready")),
                               ("error", _(u"Error")))

    submission_time         = models.DateTimeField(auto_now_add=True)
    hash                    = models.CharField(max_length=32, default=get_random_string)

    # Relations
    exercise                = models.ForeignKey(exercise_models.BaseExercise, 
                                                related_name="submissions")
    submitters              = models.ManyToManyField(UserProfile, 
                                                     related_name="submissions")
    grader                  = models.ForeignKey(UserProfile, 
                                                related_name="graded_submissions", 
                                                blank=True, 
                                                null=True)

    # Grading specific
    feedback                = models.TextField(blank=True)
    status                  = models.CharField(max_length=32, 
                                               default=_status_choices[0][0], 
                                               choices=_status_choices)
    grade                   = models.IntegerField(default=0)
    grading_time            = models.DateTimeField(blank=True, null=True)

    # Points received from assessment, before scaled to grade
    service_points          = models.IntegerField(default=0)
    service_max_points      = models.IntegerField(default=0)

    # Additional submission and grading data
    submission_data         = JSONField(blank=True)
    grading_data            = JSONField(blank=True)

    def add_submitter(self, user_profile):
        """ 
        Adds a new student to the submitters of this exercise.

        @param user_profiles: a UserProfile that is submitting the exercise
        """
        self.submitters.add(user_profile)

    def add_submitters(self, user_profiles):
        """
        Adds students for this submission.

        @param user_profiles: an iterable with UserProfile objects
        """
        for u_p in user_profiles:
            self.add_submitter(u_p)

    def add_files(self, files):
        """ 
        Adds the given files to this submission as SubmittedFile objects.
        @param files: a QueryDict containing files from a POST request 
        """
        for key in files:
            for uploaded_file in files.getlist(key):
                userfile                = SubmittedFile()
                userfile.file_object    = uploaded_file
                userfile.param_name     = key

                # Add the SubmittedFile to the submission
                self.files.add(userfile)

    def check_user_permission(self, profile):
        """ 
        Checks if the given user is allowed to access this submission. 
        Super users are allowed to access all submissions, course personnel is allowed to 
        access submissions for that course and students are allowed to access their own submissions.

        @param profile: UserProfile model 
        """

        # Super users are allowed to view all submissions
        if profile.user.is_superuser:
            return True

        # Check if the user has submitted him/herself
        if profile in self.submitters.all():
            return True

        # Check if the user belongs to course staff
        if self.get_course_instance().is_staff(profile):
            return True

        return False

    def get_course(self):
        return self.get_course_instance().course

    def get_course_instance(self):
        return self.exercise.course_module.course_instance

    def set_points(self, points, max_points):
        """ 
        Sets the points and maximum points for this submissions. If the given maximum points
        are different than the ones for the exercise this submission is for, the points will 
        be scaled.

        @param points: the amount of points received from assessment
        @param max_points: the total amount of points available in assessment 
        """

        # The given points must be between zero and max points
        assert 0 <= points <= max_points
<<<<<<< HEAD
        # If service max points is zero, then exercise max points must be zero
        # too because otherwise adjusted_grade would be ambiguous.
        assert not (max_points == 0 and self.exercise.max_points != 0)

        
=======

>>>>>>> 2cd3e51f
        self.service_points     = points
        self.service_max_points = max_points

        # Scale the given points to the maximum points for the exercise
<<<<<<< HEAD
        if max_points > 0:
            adjusted_grade = (1.0 * self.exercise.max_points
                              * points / max_points)
        else:
            adjusted_grade = 0.0
        
        # Check if this submission was done late. If it was, reduce the points with 
        # late submission penalty. No less than 0 points are given.
        if self.exercise.is_late_submission_allowed() and self.is_submitted_late():
            adjusted_grade -= (adjusted_grade
                               * self.exercise.get_late_submission_penalty())
        
        self.grade              = round(adjusted_grade)

        # Finally check that the grade is in bounds after all the hardcore math!
        assert 0 <= self.grade <= self.exercise.max_points

    
=======
        adjusted_grade          = 1.0 * self.exercise.max_points * points / max_points

        # Check if this submission was done late. If it was, reduce the points with 
        # late submission penalty. No less than 0 points are given.
        if self.exercise.is_late_submission_allowed() and self.is_submitted_late():
            penalty             -= adjusted_grade * self.exercise.get_late_submission_penalty()
            adjusted_grade      = min(0, adjusted_grade - penalty)

        self.grade              = round(adjusted_grade)

>>>>>>> 2cd3e51f
    def is_submitted_late(self):
        return self.submission_time > self.exercise.course_module.closing_time

    def set_grading_data(self, grading_dict):
        self.grading_data = grading_dict

    def submitter_string(self):
        """
        Returns a comma separated string containing the shortnames of all submitters.
        """
        return ", ".join([profile.get_shortname() for profile in self.submitters.all()])

    def __unicode__(self):
        return str(self.id)

    # Status methods. The status indicates whether this submission is just created, 
    # waiting for grading or ready.
    def _set_status(self, new_status):
        self.status = new_status

    def set_waiting(self):
        self._set_status("waiting")

    def is_graded(self):
        return self.status == "ready"

    def set_ready(self):
        self.grading_time = datetime.now()
        self._set_status("ready")

    def set_error(self):
        self._set_status("error")

    def get_absolute_url(self):
        return reverse("exercise.views.view_submission", kwargs={"submission_id": self.id})

    def get_callback_url(self):
        identifier = "s.%d.%d.%s" % (self.id, self.exercise.id, self.hash)
        return reverse("exercise.async_views.grade_async_submission", 
                       kwargs={"submission_id": self.id,
                               "hash": self.hash})

    def get_staff_url(self):
        return reverse("exercise.staff_views.inspect_exercise_submission",
            kwargs={"submission_id": self.id})

    def submit_to_service(self, files=None):
        # Get the exercise as an instance of its real leaf class
        exercise = self.exercise.as_leaf_class()

        return exercise.submit(self)

    def get_breadcrumb(self):
        """ 
        Returns a list of tuples containing the names and url 
        addresses of parent objects and self. 
        """
        crumb           = self.exercise.get_breadcrumb()
        crumb_tuple     = (_("Submission"), self.get_absolute_url())
        crumb.append(crumb_tuple)
        return crumb

    class Meta:
        app_label       = 'exercise'
        ordering        = ['-submission_time']


def build_upload_dir(instance, filename):
    """ 
    Returns the path to a directory where the file should be saved. 
    This is called every time a new SubmittedFile model is created.
    The file paths include IDs for the course instance, the exercise, 
    the users who submitted the file and the submission the file belongs to.

    @param instance: the new SubmittedFile object
    @param filename: the actual name of the submitted file
    @return: a path where the file should be stored, relative to MEDIA_ROOT directory 
    """
    exercise        = instance.submission.exercise
    course_instance = exercise.course_module.course_instance

    # Collect submitter ids in a list of strings
    submitter_ids   = [str(profile.id) for profile in instance.submission.submitters.all()]

    return "submissions/course_instance_%d/exercise_%d/users_%s/submission_%d/%s" % \
        (course_instance.id,
         exercise.id,
         "-".join(submitter_ids), # Join submitter ids using dash as a separator
         instance.submission.id,
         filename)


class SubmittedFile(models.Model):
    """ 
    Submitted file represents a file submitted by the student as a solution 
    to an exercise. Submitted files are always linked to a certain submission 
    through a foreign key relation. The files are stored on the disk while 
    SubmittedFile models are stored in the database. 
    """

    submission              = models.ForeignKey(Submission, related_name="files")
    param_name              = models.CharField(max_length=128)
    file_object             = models.FileField(upload_to=build_upload_dir)

    def _get_filename(self):
        """ Returns the actual name of the file on the disk. """
        return os.path.basename(self.file_object.path)

    # filename property is used to hide the logic in _get_filename
    filename = property(_get_filename)

    def get_absolute_url(self):
        """ 
        Returns the url for downloading this file. The url contains both the id of this model and the 
        name of the file on the disk. Only the file id is used in the URL pattern and the view that returns
        the file. 
        """
        view_url = reverse('exercise.views.view_submitted_file', kwargs={"submitted_file_id": self.id})
        return view_url + self.filename

    class Meta:
        app_label           = 'exercise'


def _delete_file(sender, instance, **kwargs):
    """ 
    This function deletes the actual files referenced by SubmittedFile
    objects after the objects are deleted from database. 
    """
    default_storage.delete(instance.file_object.path)

# Connect signal to deleting a SubmittedFile
post_delete.connect(_delete_file, SubmittedFile)
<|MERGE_RESOLUTION|>--- conflicted
+++ resolved
@@ -129,50 +129,33 @@
 
         # The given points must be between zero and max points
         assert 0 <= points <= max_points
-<<<<<<< HEAD
         # If service max points is zero, then exercise max points must be zero
         # too because otherwise adjusted_grade would be ambiguous.
         assert not (max_points == 0 and self.exercise.max_points != 0)
 
-        
-=======
-
->>>>>>> 2cd3e51f
+
         self.service_points     = points
         self.service_max_points = max_points
 
         # Scale the given points to the maximum points for the exercise
-<<<<<<< HEAD
         if max_points > 0:
             adjusted_grade = (1.0 * self.exercise.max_points
                               * points / max_points)
         else:
             adjusted_grade = 0.0
-        
+
         # Check if this submission was done late. If it was, reduce the points with 
         # late submission penalty. No less than 0 points are given.
         if self.exercise.is_late_submission_allowed() and self.is_submitted_late():
             adjusted_grade -= (adjusted_grade
                                * self.exercise.get_late_submission_penalty())
-        
+
         self.grade              = round(adjusted_grade)
 
         # Finally check that the grade is in bounds after all the hardcore math!
         assert 0 <= self.grade <= self.exercise.max_points
 
-    
-=======
-        adjusted_grade          = 1.0 * self.exercise.max_points * points / max_points
-
-        # Check if this submission was done late. If it was, reduce the points with 
-        # late submission penalty. No less than 0 points are given.
-        if self.exercise.is_late_submission_allowed() and self.is_submitted_late():
-            penalty             -= adjusted_grade * self.exercise.get_late_submission_penalty()
-            adjusted_grade      = min(0, adjusted_grade - penalty)
-
-        self.grade              = round(adjusted_grade)
-
->>>>>>> 2cd3e51f
+
     def is_submitted_late(self):
         return self.submission_time > self.exercise.course_module.closing_time
 
