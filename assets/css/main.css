--- conflicted
+++ resolved
@@ -219,17 +219,16 @@
     white-space: nowrap;
 }
 
-<<<<<<< HEAD
+
+/* Schedule filters */
+#schedule-filters-btn {
+    float: right;
+}
+
 /******************************************************************************
 ** APPS ***********************************************************************
 ******************************************************************************/
 
 iframe.iframe-plugin {
     border: none;
-=======
-
-/* Schedule filters */
-#schedule-filters-btn {
-    float: right;
->>>>>>> 7ca2926a
 }